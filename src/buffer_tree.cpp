#include "../include/buffer_tree.h"

#include <utility>
#include <unistd.h> //sysconf
#include <string.h> //memcpy
#include <fcntl.h>  //posix_fallocate
#include <errno.h>

/*
 * Static "global" BufferTree variables
 */
uint     BufferTree::page_size;
uint8_t  BufferTree::max_level;
uint32_t BufferTree::max_buffer_size;
uint32_t BufferTree::buffer_size;
uint64_t BufferTree::backing_EOF;
uint64_t BufferTree::leaf_size;
int      BufferTree::backing_store;


/*
 * Constructor
 * Sets up the buffer tree given the storage directory, buffer size, number of children
 * and the number of nodes we will insert(N)
 * We assume that node indices begin at 0 and increase to N-1
 */
BufferTree::BufferTree(std::string dir, uint32_t size, uint32_t b, Node
nodes, int workers, bool reset=false) : dir(dir), M(size), B(b), N(nodes) {
	page_size = sysconf(_SC_PAGE_SIZE); // works on POSIX systems (alternative is boost)
	int file_flags = O_RDWR | O_CREAT; // direct memory O_DIRECT may or may not be good
	if (reset) {
		file_flags |= O_TRUNC;
	}

	if (M < page_size) {
		printf("WARNING: requested buffer size smaller than page_size. Set to page_size.\n");
		M = page_size;
	}
	
	// malloc the memory for the flush buffers
	flush_buffers = (char **) malloc(sizeof(char *) * B);
	for (uint i = 0; i < B; i++) {
		flush_buffers[i] = (char *) calloc(page_size, sizeof(char));
	}
	
	// setup static variables
	max_level       = 0;
	buffer_size     = M; // probably figure out a better solution than this
	max_buffer_size = 2 * M;
	backing_EOF     = 0;

	// malloc the memory for the root node
	root_node = (char *) malloc(max_buffer_size);
	root_position = 0;

	// malloc the memory to use for reading buffers
	read_buffer = (char *) malloc(max_buffer_size);	

	// open the file which will be our backing store for the non-root nodes
	// create it if it does not already exist
	std::string file_name = dir + "buffer_tree_v0.2.data";
	printf("opening file %s\n", file_name.c_str());
	backing_store = open(file_name.c_str(), file_flags, S_IRUSR | S_IWUSR);
	if (backing_store == -1) {
		fprintf(stderr, "Failed to open backing storage file! error=%s\n", strerror(errno));
		exit(1);
	}

	// set the size of the leaves to the size of each node sketch
	// and if this somehow ends up being too small
	// set the leaf_size to serial_update_size
	leaf_size = floor(24 * pow(log(N) / log(2), 3));
	leaf_size = (leaf_size < serial_update_size)? serial_update_size : leaf_size;

	setup_tree(); // setup the buffer tree

	// create the circular queue in which we will place ripe fruit (full leaves)
	// make space for full 2 * workers full updates
	cq = new CircularQueue(2*workers, 2*M);
	
	// will want to use mmap instead? - how much is in RAM after allocation (none?)
	// can't use mmap instead might use it as well. (Still need to create the file to be a given size)
	// will want to use pwrite/read so that the IOs are thread safe and all threads can share a single file descriptor
	// if we don't use mmap that is

	// printf("Successfully created buffer tree\n");
}

BufferTree::~BufferTree() {
	printf("Closing BufferTree\n");
	// force_flush(); // flush everything to leaves (could just flush to files in higher levels)

	// free malloc'd memory
	for (uint i = 0; i < B; i++) {
		free(flush_buffers[i]);
	}
	free(flush_buffers);
	free(root_node);
	free(read_buffer);

	for(uint i = 0; i < buffers.size(); i++) {
		if (buffers[i] != nullptr)
			delete buffers[i];
	}
	delete cq;
	close(backing_store);
}

void print_tree(std::vector<BufferControlBlock *>bcb_list) {
	for(uint i = 0; i < bcb_list.size(); i++) {
		if (bcb_list[i] != nullptr) 
			bcb_list[i]->print();
	}
}

// TODO: clean up this function
void BufferTree::setup_tree() {
	max_level = ceil(log(N) / log(B));
	printf("Creating a tree of depth %i\n", max_level);
	File_Pointer size = 0;

	// create the BufferControlBlocks
	for (uint l = 1; l <= max_level; l++) { // loop through all levels
		uint level_size    = pow(B, l); // number of blocks in this level
		uint plevel_size   = pow(B, l-1);
		uint start         = buffers.size();
		Node key           = 0;
		double parent_keys = N;
		uint options       = B;
		bool skip          = false;
		uint parent        = 0;
		File_Pointer index = 0;

		buffers.reserve(start + level_size);
		for (uint i = 0; i < level_size; i++) { // loop through all blocks in the level
			// get the parent of this node if not level 1 and if we have a new parent
			if (l > 1 && (i-start) % B == 0) {
				parent      = start + i/B - plevel_size; // this logic should check out because only the last level is ever not full
				parent_keys = buffers[parent]->max_key - buffers[parent]->min_key + 1;
				key         = buffers[parent]->min_key;
				options     = B;
				skip        = (parent_keys == 1)? true : false; // if parent leaf then skip
			}
			if (skip || parent_keys == 0) {
				continue;
			}

<<<<<<< HEAD
			BufferControlBlock *bcb = new BufferControlBlock(start + index, size, l);
	 		bcb->min_key     = key;
	 		key              += ceil(parent_keys/options);
			bcb->max_key     = key - 1;
=======
			BufferControlBlock *bcb = new BufferControlBlock(start + index, size + max_buffer_size*index, l);
	 		bcb->min_key            = key;
	 		key                     += ceil(parent_keys/options);
			bcb->max_key            = key - 1;
>>>>>>> 9f99a5f1
			if (l != 1)
				buffers[parent]->add_child(start + index);
			
			parent_keys -= ceil(parent_keys/options);
			options--;
			buffers.push_back(bcb);
			index++; // seperate variable because sometimes we skip stuff
			if(bcb->is_leaf())
				size += 2 * leaf_size;
			else 
				size += max_buffer_size;
		}
	}

    // allocate file space for all the nodes to prevent fragmentation
    #ifdef HAVE_FALLOCATE
	fallocate(backing_store, 0, 0, size); // linux only but fast
	#else
	posix_fallocate(backing_store, 0, size); // portable but much slower
    #endif
    
    backing_EOF = size;
    print_tree(buffers);
}

// serialize an update to a data location (should only be used for root I think)
inline void BufferTree::serialize_update(char *dst, update_t src) {
	Node node1 = src.first;
	Node node2 = src.second;

	memcpy(dst, &node1, sizeof(Node));
	memcpy(dst + sizeof(Node), &node2, sizeof(Node));
}

inline update_t BufferTree::deserialize_update(char *src) {
	update_t dst;
	memcpy(&dst.first, src, sizeof(Node));
	memcpy(&dst.second, src + sizeof(Node), sizeof(Node));

	return dst;
}

// copy two serailized updates between two locations
inline void BufferTree::copy_serial(char *src, char *dst) {
	memcpy(dst, src, serial_update_size);
}

/*
 * Load a key from a given location
 */
inline Node BufferTree::load_key(char *location) {
	Node key;
	memcpy(&key, location, sizeof(Node));
	return key;
}

/*
 * Perform an insertion to the buffer-tree
 * Insertions always go to the root
 */
insert_ret_t BufferTree::insert(update_t upd) {
	// printf("inserting to buffer tree . . . ");
	root_lock.lock();
	if (root_position + serial_update_size > 2 * M) {
		flush_root(); // synchronous approach for testing
		// throw BufferFullError(-1); // TODO maybe replace with synchronous flush
	}

	serialize_update(root_node + root_position, upd);
	root_position += serial_update_size;
	root_lock.unlock();
	// printf("done insert\n");
}

/*
 * Helper function which determines which child we should flush to
 */
inline uint32_t which_child(Node key, Node min_key, Node max_key, uint8_t options) {
	Node total = max_key - min_key + 1;
	double div = (double)total / options;
	uint larger_kids = total % options;
	uint larger_count = larger_kids * ceil(div);
	Node idx = key - min_key;

	if (idx >= larger_count)
		return ((idx - larger_count) / (int)div) + larger_kids;
	else
		return idx / ceil(div);
}

/*
 * Function for perfoming a flush anywhere in the tree agnostic to position.
 * this function should perform correctly so long as the parameters are correct.
 * 
 * IMPORTANT: after perfoming the flush it is the caller's responsibility to reset
 * the number of elements in the buffer and associated pointers.
 *
 * IMPORTANT: Unless we add more flush_buffers only a single flush may occur at once
 * otherwise the data will clash
 */
flush_ret_t BufferTree::do_flush(char *data, uint32_t data_size, uint32_t begin, 
	Node min_key, Node max_key, uint8_t options, std::queue<BufferControlBlock *> &fq) {
	// setup
	uint32_t full_flush = page_size - (page_size % serial_update_size);

	char *data_start = data;
	char **flush_positions = (char **) malloc(sizeof(char *) * B); // TODO move malloc out of this function
	for (uint i = 0; i < B; i++) {
		flush_positions[i] = flush_buffers[i];
	}

	while (data - data_start < data_size) {
		Node key = load_key(data);
		uint32_t child  = which_child(key, min_key, max_key, options);
		if (child > B - 1) {
			printf("ERROR: incorrect child %u abandoning insert key=%lu min=%lu max=%lu\n", child, key, min_key, max_key);
			printf("first child = %u\n", buffers[begin]->get_id());
			printf("data pointer = %lu data_start=%lu data_size=%u\n", (uint64_t) data, (uint64_t) data_start, data_size);
			throw KeyIncorrectError();
		}
		if (buffers[child+begin]->min_key > key || buffers[child+begin]->max_key < key) {
			printf("ERROR: bad key %lu for child %u, child min = %lu, max = %lu\n", 
				key, child, buffers[child+begin]->min_key, buffers[child+begin]->max_key);
			throw KeyIncorrectError();
		}
 
		copy_serial(data, flush_positions[child]);
		flush_positions[child] += serial_update_size;

		if (flush_positions[child] - flush_buffers[child] >= full_flush) {
			// write to our child, return value indicates if it needs to be flushed
			uint size = flush_positions[child] - flush_buffers[child];
			if(buffers[begin+child]->write(flush_buffers[child], size)) {
				fq.push(buffers[begin+child]);
			}

			flush_positions[child] = flush_buffers[child]; // reset the flush_position
		}
		data += serial_update_size; // go to next thing to flush
	}

	// loop through the flush_buffers and write out any non-empty ones
	for (uint i = 0; i < B; i++) {
		if (flush_positions[i] - flush_buffers[i] > 0) {
			// write to child i, return value indicates if it needs to be flushed
			uint size = flush_positions[i] - flush_buffers[i];
			if(buffers[begin+i]->write(flush_buffers[i], size)) {
				fq.push(buffers[begin+i]);
			}
		}
	}
	free(flush_positions);
}

flush_ret_t inline BufferTree::flush_root() {
	//printf("Flushing root\n");
	// root_lock.lock(); // TODO - we can probably reduce this locking to only the last page
	do_flush(root_node, root_position, 0, 0, N-1, B, flush_queue1);
	root_position = 0;
	// root_lock.unlock();

	while (!flush_queue1.empty()) { // REMOVE later ... synchronous approach
		BufferControlBlock *to_flush = flush_queue1.front();
		flush_queue1.pop();
		flush_control_block(to_flush);
	}
}

flush_ret_t inline BufferTree::flush_control_block(BufferControlBlock *bcb) {
	//printf("flushing "); bcb->print();
	uint32_t data_to_read = bcb->size();
	uint32_t offset = 0;
	while(data_to_read > 0) {
		int len = pread(backing_store, read_buffer + offset, data_to_read, bcb->offset() + offset);
		if (len == -1) {
			printf("ERROR flush failed to read from buffer %i, %s\n", bcb->get_id(), strerror(errno));
			return;
		}
		data_to_read -= len;
		offset += len;
	}

	if (bcb->min_key == bcb->max_key && bcb->size() > 0) { // this is a leaf node
		// printf("adding key %i from buffer %i to circular queue\n", bcb->min_key, bcb->get_id());
		cq->push(read_buffer, bcb->size()); // add the data we read to the circular queue
		
		// reset the BufferControlBlock (we have emptied it of data)
		bcb->reset();
		return;
	}

	// printf("read %lu bytes\n", len);

	do_flush(read_buffer, bcb->size(), bcb->first_child, bcb->min_key, bcb->max_key, bcb->children_num, flush_queue_wild);
	bcb->reset();

	while (!flush_queue_wild.empty()) { // REMOVE later ... synchronous approach
		BufferControlBlock *to_flush = flush_queue_wild.front();
		flush_queue_wild.pop();
		flush_control_block(to_flush);
	}
}

// ask the buffer tree for data
// this function may sleep until data is available
bool BufferTree::get_data(data_ret_t &data) {
	File_Pointer idx = 0;

	// make a request to the circular buffer for data
	std::pair<int, queue_elm> queue_data;
	bool got_data = cq->peek(queue_data);

	if (!got_data)
		return false; // we got no data so return not valid

	int i         = queue_data.first;
	queue_elm elm = queue_data.second;
	char *serial_data = elm.data;
	uint32_t len      = elm.size;

	if (len == 0)
		return false; // we got no data so return not valid

	data.second.clear(); // remove any old data from the vector
	uint32_t vec_len  = len / serial_update_size;
	data.second.reserve(vec_len); // reserve space for our updates

	// assume the first key is correct so extract it
	Node key = load_key(serial_data);
	data.first = key;

	while(idx < (uint64_t) len) {
		update_t upd = deserialize_update(serial_data + idx);
		// printf("got update: %lu %lu\n", upd.first, upd.second);
		if (upd.first == 0 && upd.second == 0) {
			break; // got a null entry so done
		}

		if (upd.first != key) {
			// error to handle some weird unlikely buffer tree shenanigans
			printf("source node %lu and key %lu do not match\n", upd.first, key);
			throw KeyIncorrectError();
		}

		// printf("query to node %lu got edge to node %lu\n", key, upd.second);
		data.second.push_back(upd.second);
		idx += serial_update_size;
	}

	cq->pop(i); // mark the cq entry as clean
	return true;
}

flush_ret_t BufferTree::force_flush() {
	// printf("Force flush\n");
	flush_root();       
	// loop through each of the bufferControlBlocks and flush it
	// looping from 0 on should force a top to bottom flush (if we do this right)
	
	for (BufferControlBlock *bcb : buffers) {
		if (bcb != nullptr) {
			flush_control_block(bcb);
		}
	}
}

void BufferTree::bypass_wait() {
	cq->no_block = true; // circular queue operations should no longer block
	cq->cirq_empty.notify_all();
}<|MERGE_RESOLUTION|>--- conflicted
+++ resolved
@@ -145,17 +145,11 @@
 				continue;
 			}
 
-<<<<<<< HEAD
 			BufferControlBlock *bcb = new BufferControlBlock(start + index, size, l);
 	 		bcb->min_key     = key;
 	 		key              += ceil(parent_keys/options);
 			bcb->max_key     = key - 1;
-=======
-			BufferControlBlock *bcb = new BufferControlBlock(start + index, size + max_buffer_size*index, l);
-	 		bcb->min_key            = key;
-	 		key                     += ceil(parent_keys/options);
-			bcb->max_key            = key - 1;
->>>>>>> 9f99a5f1
+
 			if (l != 1)
 				buffers[parent]->add_child(start + index);
 			
